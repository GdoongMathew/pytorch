--- conflicted
+++ resolved
@@ -389,19 +389,15 @@
     .. _Averaging Weights Leads to Wider Optima and Better Generalization:
         https://arxiv.org/abs/1803.05407
     """
-<<<<<<< HEAD
-    def __init__(self, optimizer, swa_lr, anneal_epochs=10, anneal_strategy='cos', last_step=-1):
-=======
-
     def __init__(
         self,
-        optimizer: Optimizer,
+        optimizer:
+        Optimizer,
         swa_lr: float,
         anneal_epochs=10,
         anneal_strategy="cos",
-        last_epoch=-1,
+        last_step=-1
     ):
->>>>>>> bad8d258
         swa_lrs = self._format_param(optimizer, swa_lr)
         for swa_lr, group in zip(swa_lrs, optimizer.param_groups):
             group["swa_lr"] = swa_lr
@@ -452,45 +448,18 @@
             return swa_lr
         return (lr - alpha * swa_lr) / (1 - alpha)
 
-<<<<<<< HEAD
     def update_targets(self, *, step: int, **kwargs) -> NoReturn:
         if not self._get_lr_called_within_step:
             warnings.warn("To get the last learning rate computed by the scheduler, "
                           "please use `get_last_lr()`.", UserWarning)
-=======
-    def get_lr(self):
-        # `_get_lr_called_within_step` is only available `_enable_get_lr_call`,
-        # so we ignore the type error here. See `LRScheduler.step()` for more details.
-        if not self._get_lr_called_within_step:  # type: ignore[attr-defined]
-            warnings.warn(
-                "To get the last learning rate computed by the scheduler, "
-                "please use `get_last_lr()`.",
-                UserWarning,
-            )
-        # Set in `LRScheduler._initial_step()`
-        step = self._step_count - 1  # type: ignore[attr-defined]
->>>>>>> bad8d258
         if self.anneal_epochs == 0:
             step = max(1, step)
         prev_t = max(0, min(1, (step - 1) / max(1, self.anneal_epochs)))
         prev_alpha = self.anneal_func(prev_t)
-<<<<<<< HEAD
         t = max(0, min(1, step / max(1, self.anneal_epochs)))
         alpha = self.anneal_func(t)
         target = self.targets[0]
 
         for param_group in self.param_groups:
             prev_lr = self._get_initial_lr(param_group[target], param_group["swa_lr"], prev_alpha)
-            param_group[target] = param_group["swa_lr"] * alpha + prev_lr * (1 - alpha)
-=======
-        prev_lrs = [
-            self._get_initial_lr(group["lr"], group["swa_lr"], prev_alpha)
-            for group in self.optimizer.param_groups
-        ]
-        t = max(0, min(1, step / max(1, self.anneal_epochs)))
-        alpha = self.anneal_func(t)
-        return [
-            group["swa_lr"] * alpha + lr * (1 - alpha)
-            for group, lr in zip(self.optimizer.param_groups, prev_lrs)
-        ]
->>>>>>> bad8d258
+            param_group[target] = param_group["swa_lr"] * alpha + prev_lr * (1 - alpha)