# Owner(s): ["module: optimizer", "module: LrScheduler" ]
import math
import pickle
<<<<<<< HEAD
import copy
=======
import tempfile
import types
import warnings
from functools import partial
>>>>>>> bad8d258

import torch
import torch.nn.functional as F
from torch.nn import Parameter
from torch.optim import Adam, Rprop, SGD
from torch.optim.lr_scheduler import (
    ChainedScheduler,
    ConstantLR,
    CosineAnnealingLR,
<<<<<<< HEAD
    ReduceLROnPlateau,
    Scheduler,
    CyclicLR,
=======
>>>>>>> bad8d258
    CosineAnnealingWarmRestarts,
    CyclicLR,
    EPOCH_DEPRECATION_WARNING,
    ExponentialLR,
    LambdaLR,
    LinearLR,
    LRScheduler,
    MultiplicativeLR,
    MultiStepLR,
    OneCycleLR,
    PolynomialLR,
<<<<<<< HEAD
    _SchedulerBase,
    EPOCH_DEPRECATION_WARNING,
=======
    ReduceLROnPlateau,
    SequentialLR,
    StepLR,
>>>>>>> bad8d258
)
from torch.optim.swa_utils import SWALR
from torch.testing._internal.common_utils import (
    instantiate_parametrized_tests,
    load_tests,
    parametrize,
    skipIfTorchDynamo,
    TestCase,
)

# load_tests from common_utils is used to automatically filter tests for
# sharding on sandcastle. This line silences flake warnings
load_tests = load_tests


class TestLRScheduler(TestCase):
    class SchedulerTestNet(torch.nn.Module):
        def __init__(self):
            super().__init__()
            self.conv1 = torch.nn.Conv2d(1, 1, 1)
            self.conv2 = torch.nn.Conv2d(1, 1, 1)

        def forward(self, x):
            return self.conv2(F.relu(self.conv1(x)))

    class LambdaLRTestObject:
        def __init__(self, value):
            self.value = value

        def __call__(self, epoch):
            return self.value * epoch

        def __eq__(self, other):
            if isinstance(other, self.__class__):
                return self.__dict__ == other.__dict__
            else:
                return False

    exact_dtype = True

    def setUp(self):
        super().setUp()
        self.net = self.SchedulerTestNet()
        self.opt = SGD(
            [
                {"params": self.net.conv1.parameters()},
                {"params": self.net.conv2.parameters(), "lr": 0.5},
            ],
            lr=0.05,
        )

    def _check_warning_is_epoch_deprecation_warning(self, w, *, num_warnings: int = 1):
        """This function swallows the epoch deprecation warning which is produced when we
        call `scheduler.step(epoch)` with some not `None` value of `epoch`.
        this is deprecated, and this function will need to be removed/updated when
        the schedulers no longer accept the parameter at all.
        """
        self.assertEqual(len(w), num_warnings)
        for warning in w:
            self.assertEqual(len(warning.message.args), 1)
            self.assertEqual(warning.message.args[0], EPOCH_DEPRECATION_WARNING)

    def test_error_when_getlr_has_epoch(self):
        class MultiStepLR(Scheduler):
            def __init__(self, optimizer, gamma, milestones, last_step=-1):
                self.gamma = gamma
                self.milestones = milestones
                super().__init__(optimizer, last_step=last_step)

            @property
            def targets(self):
                return ["lr"]

            def update_targets(self, *, step, **kwargs):
                gamma_power = (
                    [0]
                    + [i + 1 for i, m in enumerate(self.milestones) if step >= m]
                )[-1]

                target = self.targets[0]

                for group, base_target in zip(self.param_groups, self.base_targets):
                    group["lr"] = base_target[f"initial_{target}"] * (self.gamma**gamma_power)

        optimizer = SGD([torch.rand(1)], lr=1)

        with self.assertRaises(TypeError):
            scheduler = MultiStepLR(optimizer, gamma=1, milestones=[10, 20])

    @skipIfTorchDynamo(
        "Torchdynamo keeps references to optim in the guards and the stack of the graph break frames"
    )
    def test_no_cyclic_references(self):
        import gc

        param = Parameter(torch.empty(10))
        optim = SGD([param], lr=0.5)
        scheduler = LambdaLR(optim, lambda epoch: 1.0)
        del scheduler

        self.assertTrue(
            len(gc.get_referrers(optim)) == 0,
            "Optimizer should contain no cyclic references",
        )

        gc.collect()
        del optim
        self.assertEqual(
            gc.collect(), 0, msg="Optimizer should be garbage-collected on __del__"
        )

    @skipIfTorchDynamo(
        "Torchdynamo keeps references to optim in the guards and the stack of the graph break frames"
    )
    def test_no_cyclic_references_in_step(self):
        import gc
        import weakref

        def run():
            param = torch.empty(10, requires_grad=True)
            optim = SGD(params=[param], lr=0.5)
            scheduler = LambdaLR(optim, lambda epoch: 1.0)
            param.sum().backward()
            optim.step()
            scheduler.step()

            return weakref.ref(scheduler)

        # To ensure that there are no reference cycles in scheduler,
        # we need to turn off the garbage collector. Since gc will
        # automatically collect unreachable objects.
        gc.disable()
        ref = run()

        assert ref() is None
        gc.enable()  # restore

    def test_old_pattern_warning(self):
        epochs = 35
        with warnings.catch_warnings(record=True) as ws:
            warnings.simplefilter("always")  # allow any warning to be raised
            scheduler = StepLR(self.opt, gamma=0.1, step_size=3)
            self.assertTrue(len(ws) == 0, "No warning should be raised")

        def old_pattern():
            for _ in range(epochs):
                scheduler.step()
                self.opt.step()

        self.assertWarnsRegex(UserWarning, r"how-to-adjust-learning-rate", old_pattern)

    def test_old_pattern_warning_with_arg(self):
        epochs = 35
        with warnings.catch_warnings(record=True) as ws:
            warnings.simplefilter("always")  # allow any warning to be raised
            scheduler = StepLR(self.opt, gamma=0.1, step_size=3)
            self.assertTrue(len(ws) == 0, "No warning should be raised")

        def old_pattern2():
            for _ in range(epochs):
                scheduler.step()
                self.opt.step()

        self.assertWarnsRegex(UserWarning, r"how-to-adjust-learning-rate", old_pattern2)

    def test_old_pattern_warning_resuming(self):
        epochs = 35
        for i, group in enumerate(self.opt.param_groups):
            group["initial_lr"] = 0.01

        with warnings.catch_warnings(record=True) as ws:
            warnings.simplefilter("always")  # allow any warning to be raised
            scheduler = StepLR(self.opt, gamma=0.1, step_size=3, last_step=10)
            self.assertTrue(len(ws) == 0, "No warning should be raised")

        def old_pattern():
            for _ in range(epochs):
                scheduler.step()
                self.opt.step()

        self.assertWarnsRegex(UserWarning, r"how-to-adjust-learning-rate", old_pattern)

    def test_old_pattern_warning_resuming_with_arg(self):
        epochs = 35
        for i, group in enumerate(self.opt.param_groups):
            group["initial_lr"] = 0.01

        with warnings.catch_warnings(record=True) as ws:
            warnings.simplefilter("always")  # allow any warning to be raised
            scheduler = StepLR(self.opt, gamma=0.1, step_size=3, last_step=10)
            self.assertTrue(len(ws) == 0, "No warning should be raised")

        def old_pattern2():
            for _ in range(epochs):
                scheduler.step()
                self.opt.step()

        self.assertWarnsRegex(UserWarning, r"how-to-adjust-learning-rate", old_pattern2)

    def test_old_pattern_warning_with_overridden_optim_step(self):
        epochs = 35
        for i, group in enumerate(self.opt.param_groups):
            group["initial_lr"] = 0.01

        with warnings.catch_warnings(record=True) as ws:
            warnings.simplefilter("always")  # allow any warning to be raised
            scheduler = StepLR(self.opt, gamma=0.1, step_size=3, last_step=10)
            self.assertTrue(len(ws) == 0, "No warning should be raised")

        # emulate use-case with optimizer.step overridden
        import types

        old_step = self.opt.step

        def new_step(o, *args, **kwargs):
            retval = old_step(*args, **kwargs)
            return retval

        self.opt.step = types.MethodType(new_step, self.opt)

        def old_pattern2():
            for _ in range(epochs):
                scheduler.step()
                self.opt.step()

        self.assertWarnsRegex(UserWarning, r"how-to-adjust-learning-rate", old_pattern2)

    def test_new_pattern_no_warning(self):
        epochs = 35
        with warnings.catch_warnings(record=True) as ws:
            warnings.simplefilter("always")  # allow any warning to be raised
            scheduler = StepLR(self.opt, gamma=0.1, step_size=3)
            self.assertTrue(len(ws) == 0, "No warning should be raised")

        with warnings.catch_warnings(record=True) as ws:
            warnings.simplefilter("always")  # allow any warning to be raised
            for _ in range(epochs):
                self.opt.step()
                scheduler.step()
            self.assertTrue(len(ws) == 0, "No warning should be raised")

    def test_new_pattern_no_warning_with_arg(self):
        epochs = 35
        with warnings.catch_warnings(record=True) as ws:
            warnings.simplefilter("always")  # allow any warning to be raised
            scheduler = StepLR(self.opt, gamma=0.1, step_size=3)
            self.assertTrue(len(ws) == 0, "No warning should be raised")

        with warnings.catch_warnings(record=True) as ws:
            warnings.simplefilter("always")  # allow any warning to be raised
            for _ in range(epochs):
                self.opt.step()
                scheduler.step()
            self.assertTrue(len(ws) == 0, "No warning should be raised")

    def test_new_pattern_no_warning_with_overridden_optim_step(self):
        epochs = 35
        with warnings.catch_warnings(record=True) as ws:
            warnings.simplefilter("always")  # allow any warning to be raised
            scheduler = StepLR(self.opt, gamma=0.1, step_size=3)
            self.assertTrue(len(ws) == 0, "No warning should be raised")

        # emulate use-case with optimizer.step overridden
        import types

        old_step = self.opt.step

        def new_step(o, *args, **kwargs):
            retval = old_step(*args, **kwargs)
            return retval

        self.opt.step = types.MethodType(new_step, self.opt)

        def new_pattern():
            for e in range(epochs):
                self.opt.step()
                scheduler.step()

        self.assertWarnsRegex(
            UserWarning, r"`optimizer.step\(\)` has been overridden", new_pattern
        )

    def _test_lr_is_constant_for_constant_epoch(self, scheduler):
        l = []

        for _ in range(10):
            scheduler.optimizer.step()
            with warnings.catch_warnings(record=True) as w:
                scheduler.step(2)
                self._check_warning_is_epoch_deprecation_warning(w)

            l.append(self.opt.param_groups[0]["lr"])
        self.assertEqual(min(l), max(l))

    def test_step_lr_is_constant_for_constant_epoch(self):
        scheduler = StepLR(self.opt, 2)
        self._test_lr_is_constant_for_constant_epoch(scheduler)

    def test_exponential_lr_is_constant_for_constant_epoch(self):
        scheduler = ExponentialLR(self.opt, gamma=0.9)
        self._test_lr_is_constant_for_constant_epoch(scheduler)

    def test_constantlr_is_constant_for_constant_epoch(self):
        scheduler = ConstantLR(self.opt)
        self._test_lr_is_constant_for_constant_epoch(scheduler)

    def test_linear_linearlr_is_constant_for_constant_epoch(self):
        scheduler = LinearLR(self.opt)
        self._test_lr_is_constant_for_constant_epoch(scheduler)

    def test_polynomial_lr_is_constant_for_constant_epoch(self):
        scheduler = PolynomialLR(self.opt, power=0.9)
        self._test_lr_is_constant_for_constant_epoch(scheduler)

    def test_step_lr(self):
        # lr = 0.05     if epoch < 3
        # lr = 0.005    if 30 <= epoch < 6
        # lr = 0.0005   if epoch >= 9
        epochs = 10
        single_targets = [0.05] * 3 + [0.005] * 3 + [0.0005] * 3 + [0.00005] * 3
        targets = [single_targets, [x * epochs for x in single_targets]]
        scheduler = StepLR(self.opt, gamma=0.1, step_size=3)
        self._test(scheduler, targets, epochs)

    def test_get_last_lr_step_lr(self):
        from torch.nn import Parameter

        epochs = 10
        optimizer = SGD([Parameter(torch.randn(2, 2, requires_grad=True))], 0.1)
        targets = [[0.1] * 3 + [0.01] * 3 + [0.001] * 3 + [0.0001]]
        scheduler = torch.optim.lr_scheduler.StepLR(optimizer, 3, gamma=0.1)
        self._test_get_last_lr(scheduler, targets, epochs)

    def test_get_last_lr_multi_step_lr(self):
        # lr = 0.05     if epoch < 2
        # lr = 0.005    if 2 <= epoch < 5
        # lr = 0.0005   if 5 <= epoch < 9
        # lr = 0.00005   if 9 <= epoch
        epochs = 10
        single_targets = [0.05] * 2 + [0.005] * 3 + [0.0005] * 4 + [0.00005] * 1
        targets = [single_targets, [x * epochs for x in single_targets]]
        scheduler = MultiStepLR(self.opt, gamma=0.1, milestones=[2, 5, 9])
        self._test_get_last_lr(scheduler, targets, epochs)

    def test_multi_step_lr(self):
        # lr = 0.05     if epoch < 2
        # lr = 0.005    if 2 <= epoch < 5
        # lr = 0.0005   if epoch < 9
        # lr = 0.00005   if epoch >= 9
        epochs = 10
        single_targets = [0.05] * 2 + [0.005] * 3 + [0.0005] * 4 + [0.00005] * 3
        targets = [single_targets, [x * epochs for x in single_targets]]
        scheduler = MultiStepLR(self.opt, gamma=0.1, milestones=[2, 5, 9])
        self._test(scheduler, targets, epochs)

    def test_multi_step_lr_with_epoch(self):
        # lr = 0.05     if epoch < 2
        # lr = 0.005    if 2 <= epoch < 5
        # lr = 0.0005   if epoch < 9
        # lr = 0.00005   if epoch >= 9
        epochs = 10
        single_targets = [0.05] * 2 + [0.005] * 3 + [0.0005] * 4 + [0.00005] * 3
        targets = [single_targets, [x * epochs for x in single_targets]]
        scheduler = MultiStepLR(self.opt, gamma=0.1, milestones=[2, 5, 9])
        self._test_with_epoch(scheduler, targets, epochs)

    def test_get_last_lr_constantlr(self):
        # lr = 0.025     if epoch < 5
        # lr = 0.005    if 5 <= epoch
        epochs = 10
        single_targets = [0.025] * 5 + [0.05] * 5
        targets = [single_targets, [x * epochs for x in single_targets]]
        scheduler = ConstantLR(self.opt, factor=1.0 / 2, total_iters=5)
        self._test_get_last_lr(scheduler, targets, epochs)

    def test_get_last_lr_linearlr(self):
        # lr = 0.025     if epoch == 0
        # lr = 0.03125   if epoch == 1
        # lr = 0.0375    if epoch == 2
        # lr = 0.04375   if epoch == 3
        # lr = 0.005     if 4 <= epoch
        epochs = 10
        start_factor = 1.0 / 4
        end_factor = 3.0 / 5
        iters = 4
        interpolation = [
            start_factor + i * (end_factor - start_factor) / iters for i in range(iters)
        ]
        single_targets = [x * 0.05 for x in interpolation] + [0.05 * end_factor] * (
            epochs - iters
        )
        targets = [single_targets, [x * epochs for x in single_targets]]
        scheduler = LinearLR(
            self.opt,
            start_factor=start_factor,
            end_factor=end_factor,
            total_iters=iters,
        )
        self._test_get_last_lr(scheduler, targets, epochs)

    def test_constantlr(self):
        # lr = 0.025     if epoch < 5
        # lr = 0.005    if 5 <= epoch
        epochs = 10
        single_targets = [0.025] * 5 + [0.05] * 5
        targets = [single_targets, [x * epochs for x in single_targets]]
        scheduler = ConstantLR(self.opt, factor=1.0 / 2, total_iters=5)
        self._test(scheduler, targets, epochs)

    def test_linearlr(self):
        # lr = 0.025     if epoch == 0
        # lr = 0.03125   if epoch == 1
        # lr = 0.0375    if epoch == 2
        # lr = 0.04375   if epoch == 3
        # lr = 0.005     if 4 <= epoch
        epochs = 10
        start_factor = 1.0 / 2
        iters = 4
        interpolation = [
            start_factor + i * (1 - start_factor) / iters for i in range(iters)
        ]
        single_targets = [x * 0.05 for x in interpolation] + [0.05] * (epochs - iters)
        targets = [single_targets, [x * epochs for x in single_targets]]
        scheduler = LinearLR(self.opt, start_factor=start_factor, total_iters=iters)
        self._test(scheduler, targets, epochs)

    def test_linearlr_start_factor_limits1(self):
        start_factor = 0.0
        iters = 4
        with self.assertRaises(ValueError):
            LinearLR(self.opt, start_factor=start_factor, total_iters=iters)

    def test_linearlr_start_factor_limits2(self):
        start_factor = 1.1
        iters = 4
        with self.assertRaises(ValueError):
            LinearLR(self.opt, start_factor=start_factor, total_iters=iters)

    def test_constantlr_with_epoch(self):
        # lr = 0.025     if epoch < 5
        # lr = 0.005    if 5 <= epoch
        epochs = 10
        single_targets = [0.025] * 5 + [0.05] * 5
        targets = [single_targets, [x * epochs for x in single_targets]]
        scheduler = ConstantLR(self.opt, factor=1.0 / 2, total_iters=5)
        self._test_with_epoch(scheduler, targets, epochs)

    def test_linearlr_with_epoch(self):
        # lr = 0.025     if epoch == 0
        # lr = 0.03125   if epoch == 1
        # lr = 0.0375    if epoch == 2
        # lr = 0.04375   if epoch == 3
        # lr = 0.005     if 4 <= epoch
        epochs = 10
        start_factor = 1.0 / 2
        end_factor = 1.0
        iters = 4
        interpolation = [
            start_factor + i * (end_factor - start_factor) / iters for i in range(iters)
        ]
        single_targets = [x * 0.05 for x in interpolation] + [0.05] * (epochs - iters)
        targets = [single_targets, [x * epochs for x in single_targets]]
        scheduler = LinearLR(self.opt, start_factor=start_factor, total_iters=iters)
        self._test_with_epoch(scheduler, targets, epochs)

    def test_exp_lr(self):
        epochs = 10
        gamma = 0.9
        single_targets = [0.05 * (gamma**x) for x in range(epochs)]
        targets = [single_targets, [x * epochs for x in single_targets]]
        scheduler = ExponentialLR(self.opt, gamma=gamma)
        self._test(scheduler, targets, epochs)

    def test_poly_lr(self):
        epochs = 10
        power = 0.9
        total_iters = 5
        single_targets = [
            (1.0 - x / total_iters) ** power * 0.05 for x in range(total_iters)
        ] + [0.0] * (epochs - total_iters)
        targets = [single_targets, [x * epochs for x in single_targets]]
        scheduler = PolynomialLR(self.opt, power=power, total_iters=total_iters)
        self._test(scheduler, targets, epochs)

    def test_cos_anneal_lr(self):
        epochs = 10
        eta_min = 1e-10
        single_targets = [
            eta_min + (0.05 - eta_min) * (1 + math.cos(math.pi * x / epochs)) / 2
            for x in range(epochs)
        ]
        targets = [single_targets, [x * epochs for x in single_targets]]
        scheduler = CosineAnnealingLR(self.opt, total_iters=epochs, eta_min=eta_min)
        self._test(scheduler, targets, epochs)

    def test_closed_form_step_lr(self):
        scheduler = StepLR(copy.deepcopy(self.opt), gamma=0.1, step_size=3)
        closed_form_scheduler = StepLR(copy.deepcopy(self.opt), gamma=0.1, step_size=3)
        self._test_against_closed_form(scheduler, closed_form_scheduler, 20)

    def test_closed_form_linearlr(self):
        scheduler = LinearLR(
            copy.deepcopy(self.opt), start_factor=1.0 / 3, end_factor=0.7, total_iters=4
        )
        closed_form_scheduler = LinearLR(
            copy.deepcopy(self.opt), start_factor=1.0 / 3, end_factor=0.7, total_iters=4
        )
        self._test_against_closed_form(scheduler, closed_form_scheduler, 20)

    def test_closed_form_constantlr(self):
        scheduler = ConstantLR(copy.deepcopy(self.opt), factor=1.0 / 3, total_iters=4)
        closed_form_scheduler = ConstantLR(copy.deepcopy(self.opt), factor=1.0 / 3, total_iters=4)
        self._test_against_closed_form(scheduler, closed_form_scheduler, 20)

    def test_closed_form_multi_step_lr(self):
        scheduler = MultiStepLR(copy.deepcopy(self.opt), gamma=0.1, milestones=[2, 5, 9])
        closed_form_scheduler = MultiStepLR(copy.deepcopy(self.opt), gamma=0.1, milestones=[2, 5, 9])
        self._test_against_closed_form(scheduler, closed_form_scheduler, 20)

    def test_closed_form_exp_lr(self):
        scheduler = ExponentialLR(copy.deepcopy(self.opt), gamma=0.9)
        closed_form_scheduler = ExponentialLR(copy.deepcopy(self.opt), gamma=0.9)
        self._test_against_closed_form(scheduler, closed_form_scheduler, 20)

    def test_closed_form_poly_lr(self):
        scheduler = PolynomialLR(copy.deepcopy(self.opt), power=0.9)
        closed_form_scheduler = PolynomialLR(copy.deepcopy(self.opt), power=0.9)
        self._test_against_closed_form(scheduler, closed_form_scheduler, 20)

    def test_closed_form_cos_anneal_lr(self):
        eta_min = 1e-10
        epochs = 20
        T_max = 5
        scheduler = CosineAnnealingLR(copy.deepcopy(self.opt), total_iters=T_max, eta_min=eta_min)
        closed_form_scheduler = CosineAnnealingLR(
            copy.deepcopy(self.opt), total_iters=T_max, eta_min=eta_min
        )
        self._test_against_closed_form(scheduler, closed_form_scheduler, epochs)

    def test_cos_anneal_lr_continue(self):
        eta_min = 0.1
        T_max = 5
        scheduler = CosineAnnealingLR(self.opt, total_iters=T_max, eta_min=eta_min)
        self.opt.step()
        scheduler.step()
        original_lrs = scheduler.last_targets
        new_scheduler = CosineAnnealingLR(
            self.opt, total_iters=T_max, eta_min=eta_min, last_step=0
        )
        new_lrs = new_scheduler.last_targets
        torch.testing.assert_close(original_lrs, new_lrs, rtol=1e-4, atol=1e-5)

    def test_reduce_lr_on_plateau1(self):
        epochs = 10
        for param_group in self.opt.param_groups:
            param_group["lr"] = 0.5
        targets = [[0.5] * 20]
        metrics = [10 - i * 0.0167 for i in range(20)]
        scheduler = ReduceLROnPlateau(
            self.opt,
            threshold_mode="abs",
            mode="min",
            threshold=0.01,
            patience=5,
            cooldown=5,
        )
        self._test_reduce_lr_on_plateau(scheduler, targets, metrics, epochs)

    def test_reduce_lr_on_plateau2(self):
        epochs = 22
        for param_group in self.opt.param_groups:
            param_group["lr"] = 0.5
        targets = [[0.5] * 6 + [0.05] * 7 + [0.005] * 7 + [0.0005] * 2]
        metrics = [10 - i * 0.0165 for i in range(22)]
        scheduler = ReduceLROnPlateau(
            self.opt,
            patience=5,
            cooldown=0,
            threshold_mode="abs",
            mode="min",
            threshold=0.1,
        )
        self._test_reduce_lr_on_plateau(scheduler, targets, metrics, epochs)

    def test_reduce_lr_on_plateau3(self):
        epochs = 22
        for param_group in self.opt.param_groups:
            param_group["lr"] = 0.5
        targets = [[0.5] * (2 + 6) + [0.05] * (5 + 6) + [0.005] * 4]
        metrics = [-0.8] * 2 + [-0.234] * 20
        scheduler = ReduceLROnPlateau(
            self.opt, mode="max", patience=5, cooldown=5, threshold_mode="abs"
        )
        self._test_reduce_lr_on_plateau(scheduler, targets, metrics, epochs)

    def test_reduce_lr_on_plateau4(self):
        epochs = 20
        for param_group in self.opt.param_groups:
            param_group["lr"] = 0.5
        targets = [[0.5] * 20]
        metrics = [1.5 * (1.025**i) for i in range(20)]  # 1.025 > 1.1**0.25
        scheduler = ReduceLROnPlateau(
            self.opt, mode="max", patience=3, threshold_mode="rel", threshold=0.1
        )
        self._test_reduce_lr_on_plateau(scheduler, targets, metrics, epochs)

    def test_reduce_lr_on_plateau5(self):
        epochs = 20
        for param_group in self.opt.param_groups:
            param_group["lr"] = 0.5
        targets = [[0.5] * 6 + [0.05] * (5 + 6) + [0.005] * 4]
        metrics = [1.5 * (1.005**i) for i in range(20)]
        scheduler = ReduceLROnPlateau(
            self.opt,
            mode="max",
            threshold_mode="rel",
            threshold=0.1,
            patience=5,
            cooldown=5,
        )
        self._test_reduce_lr_on_plateau(scheduler, targets, metrics, epochs)

    def test_reduce_lr_on_plateau6(self):
        epochs = 20
        for param_group in self.opt.param_groups:
            param_group["lr"] = 0.5
        targets = [[0.5] * 20]
        metrics = [1.5 * (0.85**i) for i in range(20)]
        scheduler = ReduceLROnPlateau(
            self.opt, mode="min", threshold_mode="rel", threshold=0.1
        )
        self._test_reduce_lr_on_plateau(scheduler, targets, metrics, epochs)

    def test_reduce_lr_on_plateau7(self):
        epochs = 20
        for param_group in self.opt.param_groups:
            param_group["lr"] = 0.5
        targets = [[0.5] * 6 + [0.05] * (5 + 6) + [0.005] * 4]
        metrics = [1] * 7 + [0.6] + [0.5] * 12
        scheduler = ReduceLROnPlateau(
            self.opt,
            mode="min",
            threshold_mode="rel",
            threshold=0.1,
            patience=5,
            cooldown=5,
        )
        self._test_reduce_lr_on_plateau(scheduler, targets, metrics, epochs)

    def test_reduce_lr_on_plateau8(self):
        epochs = 20
        for param_group in self.opt.param_groups:
            param_group["lr"] = 0.5
        targets = [[0.5] * 6 + [0.4] * 14, [0.5] * 6 + [0.3] * 14]
        metrics = [1.5 * (1.005**i) for i in range(20)]
        scheduler = ReduceLROnPlateau(
            self.opt,
            mode="max",
            threshold_mode="rel",
            min_lr=[0.4, 0.3],
            threshold=0.1,
            patience=5,
            cooldown=5,
        )
        self._test_reduce_lr_on_plateau(scheduler, targets, metrics, epochs)

    def test_reduce_lr_on_plateau_get_last_lr_before_step(self):
        for param_group in self.opt.param_groups:
            param_group["lr"] = 0.5
        scheduler = ReduceLROnPlateau(
            self.opt,
        )
<<<<<<< HEAD
        self.assertEqual(scheduler.last_targets, [{"lr": 0.5} for param_group in self.opt.param_groups])
=======
        self.assertEqual(
            scheduler.get_last_lr(), [0.5 for param_group in self.opt.param_groups]
        )
>>>>>>> bad8d258

    def test_sequentiallr1(self):
        epochs = 19
        targets = [
            [0.05, 0.04, 0.032]
            + [0.05 for x in range(4)]
            + [0.05 * 0.1 for x in range(4)]
            + [0.05 * 0.01 for x in range(4)]
            + [0.05 * 0.001 for x in range(4)]
        ]
        milestones = [3]
        schedulers = [
            ExponentialLR(self.opt, gamma=0.8),
            StepLR(self.opt, gamma=0.1, step_size=4),
        ]
        scheduler = SequentialLR(schedulers=schedulers, milestones=milestones)
        self._test(scheduler, targets, epochs)

    def test_sequentiallr2(self):
        epochs = 13
        targets = [[0.005, 0.005, 0.005] + [0.05 * 0.9**x for x in range(10)]]
        milestones = [3]
        schedulers = [
            ConstantLR(self.opt, factor=0.1, total_iters=3),
            ExponentialLR(self.opt, gamma=0.9),
        ]
        scheduler = SequentialLR(schedulers=schedulers, milestones=milestones)
        self._test(scheduler, targets, epochs)

    def test_sequentiallr3(self):
        epochs = 12
        targets = [
            [0.005, 0.005, 0.005]
            + [0.05, 0.04, 0.032]
            + [0.05, 0.05, 0.005, 0.005, 0.0005, 0.0005]
        ]
        milestones = [3, 6]
        schedulers = [
            ConstantLR(self.opt, factor=0.1, total_iters=3),
            ExponentialLR(self.opt, gamma=0.8),
            StepLR(self.opt, gamma=0.1, step_size=2),
        ]
        scheduler = SequentialLR(schedulers=schedulers, milestones=milestones)
        self._test(scheduler, targets, epochs)

    def test_sequentiallr4(self):
        optimizer = SGD([torch.tensor(0.5)], lr=0.1)
        prev_lr = optimizer.param_groups[0]["lr"]

        schedulers = [
            torch.optim.lr_scheduler.ConstantLR(optimizer, factor=1),
            torch.optim.lr_scheduler.ConstantLR(optimizer, factor=0.1),
        ]
        scheduler = torch.optim.lr_scheduler.SequentialLR(
            schedulers, milestones=[10]
        )

        new_lr = optimizer.param_groups[0]["lr"]

        # Ensure that multiple schedulers does not affect the initial learning rate
        self.assertEqual(prev_lr, new_lr)

    def test_get_last_lr_sequentiallr(self):
        epochs = 12
        milestones = [3, 6]
        schedulers = [
            ConstantLR(self.opt, factor=0.1, total_iters=3),
            ExponentialLR(self.opt, gamma=0.8),
            StepLR(self.opt, gamma=0.1, step_size=2),
        ]
        scheduler = SequentialLR(schedulers=schedulers, milestones=milestones)
        constant_lr_target = [0.005] * 3
        exponential_lr_target = [0.05, 0.04, 0.032]
        step_lr_target = [0.05, 0.05, 0.005, 0.005, 0.0005, 0.0005]
        single_targets = constant_lr_target + exponential_lr_target + step_lr_target
        targets = [single_targets, [x * 10 for x in single_targets]]
        self._test_get_last_lr(scheduler, targets, epochs)

    def test_chained_lr2_get_last_lr_before_step(self):
        schedulers = [
            LinearLR(self.opt, start_factor=0.4, total_iters=3),
            MultiStepLR(self.opt, milestones=[4, 8, 10], gamma=0.1),
        ]
        scheduler = ChainedScheduler(schedulers)
        self.assertEqual(scheduler.last_targets, schedulers[-1].last_targets)

    def test_chained_lr1(self):
        epochs = 10
        targets = [[0.05] * 3 + [0.005] * 3 + [0.0005] * 3 + [0.00005] * 3]
        schedulers = [StepLR(self.opt, gamma=0.1, step_size=3)]
        scheduler = ChainedScheduler(schedulers=[
            StepLR(self.opt, gamma=0.1, step_size=3)
        ])
        self._test([scheduler], targets, epochs)
        self.assertEqual(scheduler.last_targets, schedulers[-1].last_targets)

    def test_chained_lr2(self):
        epochs = 10
        targets = [[0.02, 0.03, 0.04] + [0.05] * 9]
        schedulers = [LinearLR(self.opt, start_factor=0.4, total_iters=3)]
        scheduler = ChainedScheduler(schedulers)
        self._test([scheduler], targets, epochs)
        self.assertEqual(scheduler.last_targets, schedulers[-1].last_targets)

    def test_chained_lr3(self):
        epochs = 10
        targets = [
            [0.02, 0.03, 0.04, 0.05] + [0.005] * 4 + [0.0005] * 3 + [0.00005] * 3
        ]
        schedulers = [
            LinearLR(self.opt, start_factor=0.4, total_iters=3),
            MultiStepLR(self.opt, milestones=[4, 8, 10], gamma=0.1),
        ]
        scheduler = ChainedScheduler(schedulers)
        self._test([scheduler], targets, epochs)
        self.assertEqual(scheduler.last_targets, schedulers[-1].last_targets)

    def test_chained_lr4(self):
        epochs = 9
        targets = [
            [0.05 * 0.2 * 0.9**x for x in range(3)]
            + [0.05 * 0.2 * 0.9**3 * 0.1]
            + [0.05 * 0.9**x * 0.1 for x in range(4, 6)]
            + [0.05 * 0.9**x * 0.01 for x in range(6, 9)]
        ]
        schedulers = [
            ExponentialLR(self.opt, gamma=0.9),
            ConstantLR(self.opt, factor=0.2, total_iters=4),
            StepLR(self.opt, gamma=0.1, step_size=3),
        ]
        scheduler = ChainedScheduler(schedulers)
        self._test([scheduler], targets, epochs)
        self.assertEqual(scheduler.last_targets, schedulers[-1].last_targets)

    def test_chained_lr5(self):
        def poly_lr(lr: float):
            return [
                (lr * ((1.0 - x / total_iters) ** power)) for x in range(total_iters)
            ] + [0.0] * (epochs - total_iters)

        epochs = 10
        power = 0.9
        total_iters = 5
        const_factor = 0.1
        single_targets = [x * const_factor for x in poly_lr(lr=0.05)]
        targets = [single_targets, [x * const_factor for x in poly_lr(0.5)]]
        schedulers = [
            PolynomialLR(self.opt, power=power, total_iters=total_iters),
            ConstantLR(self.opt, factor=const_factor),
        ]
        scheduler = ChainedScheduler(schedulers)
        self._test(scheduler, targets, epochs)
        self.assertEqual(scheduler.last_targets, schedulers[-1].last_targets)

    def test_compound_step_and_multistep_lr(self):
        epochs = 10
        schedulers = [
            StepLR(self.opt, gamma=0.1, step_size=3),
            MultiStepLR(self.opt, gamma=0.1, milestones=[2, 5, 9]),
        ]
        targets = [[0.05] * 2 + [0.005] * 1 + [5e-4] * 2 + [5e-5] + [5e-6] * 3 + [5e-8]]
        self._test(schedulers, targets, epochs)

    def test_compound_step_and_exp_lr(self):
        epochs = 10
        single_targets = [0.05 * (0.9**x) for x in range(3)]
        single_targets += [0.005 * (0.9**x) for x in range(3, 6)]
        single_targets += [0.0005 * (0.9**x) for x in range(6, 9)]
        single_targets += [0.00005 * (0.9**x) for x in range(9, 12)]
        targets = [single_targets, [x * epochs for x in single_targets]]
        schedulers = [
            StepLR(self.opt, gamma=0.1, step_size=3),
            ExponentialLR(self.opt, gamma=0.9),
        ]
        self._test(schedulers, targets, epochs)

    def test_compound_exp_and_multistep_lr(self):
        epochs = 10
        single_targets = [0.05 * (0.9**x) for x in range(2)]
        single_targets += [0.005 * (0.9**x) for x in range(2, 5)]
        single_targets += [0.0005 * (0.9**x) for x in range(5, 9)]
        single_targets += [0.00005 * (0.9**x) for x in range(9, 11)]
        targets = [single_targets, [x * epochs for x in single_targets]]
        schedulers = [
            MultiStepLR(self.opt, gamma=0.1, milestones=[2, 5, 9]),
            ExponentialLR(self.opt, gamma=0.9),
        ]
        self._test(schedulers, targets, epochs)

    def test_compound_exp_and_linearlr(self):
        epochs = 10
        iters = 4
        start_factor = 0.4
        end_factor = 0.9
        single_targets = [0.05 * (0.9**x) for x in range(11)]
        for i in range(iters):
            single_targets[i] *= start_factor + i / iters * (end_factor - start_factor)
        for i in range(iters, 11):
            single_targets[i] *= end_factor
        targets = [single_targets, [x * epochs for x in single_targets]]
        schedulers = [
            LinearLR(
                self.opt,
                start_factor=start_factor,
                end_factor=end_factor,
                total_iters=iters,
            ),
            ExponentialLR(self.opt, gamma=0.9),
        ]
        self._test(schedulers, targets, epochs)

    def test_compound_step_and_constantlr(self):
        epochs = 10
        iters = 4
        factor = 0.4
        single_targets = (
            [0.05 * 0.4] * 3
            + [0.005 * 0.4]
            + [0.005] * 2
            + [0.0005] * 3
            + [0.00005] * 3
        )
        targets = [single_targets, [x * epochs for x in single_targets]]
        schedulers = [
            StepLR(self.opt, gamma=0.1, step_size=3),
            ConstantLR(self.opt, factor=factor, total_iters=iters),
        ]
        self._test(schedulers, targets, epochs)

    def test_compound_linearlr_and_multistep_lr(self):
        epochs = 10
        iters = 4
        start_factor = 0.4
        single_targets = [0.05] * 2 + [0.005] * 3 + [0.0005] * 4 + [0.00005] * 2
        for i in range(iters):
            single_targets[i] *= start_factor + i / iters * (1 - start_factor)
        targets = [single_targets, [x * epochs for x in single_targets]]
        schedulers = [
            MultiStepLR(self.opt, gamma=0.1, milestones=[2, 5, 9]),
            LinearLR(self.opt, start_factor=start_factor, total_iters=iters),
        ]
        self._test(schedulers, targets, epochs)

    def test_compound_cosanneal_and_step_lr(self):
        epochs = 10
        eta_min = 1e-10
        single_targets = [
            eta_min + (0.05 - eta_min) * (1 + math.cos(math.pi * x / epochs)) / 2
            for x in range(epochs)
        ]
        single_targets = [x * 0.1 ** (i // 3) for i, x in enumerate(single_targets)]
        targets = [single_targets, [x * epochs for x in single_targets]]
        schedulers = [
            CosineAnnealingLR(self.opt, total_iters=epochs, eta_min=eta_min),
            StepLR(self.opt, gamma=0.1, step_size=3),
        ]
        self._test(schedulers, targets, epochs)

    def test_compound_cosanneal_and_multistep_lr(self):
        epochs = 10
        eta_min = 1e-10
        single_targets = [
            eta_min + (0.05 - eta_min) * (1 + math.cos(math.pi * x / epochs)) / 2
            for x in range(epochs)
        ]
        multipliers = [1] * 2 + [0.1] * 3 + [0.01] * 4 + [0.001]
        single_targets = [x * y for x, y in zip(single_targets, multipliers)]
        targets = [single_targets, [x * epochs for x in single_targets]]
        schedulers = [
            CosineAnnealingLR(self.opt, total_iters=epochs, eta_min=eta_min),
            MultiStepLR(self.opt, gamma=0.1, milestones=[2, 5, 9]),
        ]
        self._test(schedulers, targets, epochs)

    def test_compound_cosanneal_and_linearlr(self):
        epochs = 10
        iters = 4
        start_factor = 0.4
        eta_min = 1e-10
        single_targets = [
            eta_min + (0.05 - eta_min) * (1 + math.cos(math.pi * x / epochs)) / 2
            for x in range(epochs)
        ]
        for i in range(iters):
            single_targets[i] *= start_factor + i / iters * (1 - start_factor)
        targets = [single_targets, [x * epochs for x in single_targets]]
        schedulers = [
            LinearLR(self.opt, start_factor=start_factor, total_iters=iters),
            CosineAnnealingLR(self.opt, total_iters=epochs, eta_min=eta_min),
        ]
        self._test(schedulers, targets, epochs)

    def test_compound_cosanneal_and_exp_lr(self):
        epochs = 10
        eta_min = 1e-10
        single_targets = [
            eta_min + (0.05 - eta_min) * (1 + math.cos(math.pi * x / epochs)) / 2
            for x in range(epochs)
        ]
        multipliers = [0.1**i for i in range(epochs)]
        single_targets = [x * y for x, y in zip(single_targets, multipliers)]
        targets = [single_targets, [x * epochs for x in single_targets]]
        schedulers = [
            CosineAnnealingLR(self.opt, total_iters=epochs, eta_min=eta_min),
            ExponentialLR(self.opt, gamma=0.1),
        ]
        self._test(schedulers, targets, epochs)

    def test_compound_reduce_lr_on_plateau1(self):
        epochs = 10
        for param_group in self.opt.param_groups:
            param_group["lr"] = 0.5
        single_targets = [0.5] * 20
        multipliers = [0.1 ** (i // 3) for i in range(20)]
        single_targets = [x * y for x, y in zip(multipliers, single_targets)]
        targets = [single_targets]
        targets = targets[1:]  # test runs step before checking lr
        metrics = [10 - i * 0.0167 for i in range(20)]
        schedulers = [
            ReduceLROnPlateau(
                self.opt,
                threshold_mode="abs",
                mode="min",
                threshold=0.01,
                patience=5,
                cooldown=5,
            ),
            StepLR(self.opt, gamma=0.1, step_size=3),
        ]
        self._test_reduce_lr_on_plateau(schedulers, targets, metrics, epochs)

    def test_compound_reduce_lr_on_plateau2(self):
        epochs = 22
        for param_group in self.opt.param_groups:
            param_group["lr"] = 0.5
        single_targets = [0.5] * 6 + [0.05] * 7 + [0.005] * 7 + [0.0005] * 2
        multipliers = [1] * 3 + [0.1] * 5 + [0.01] * 4 + [0.001] * 10
        single_targets = [x * y for x, y in zip(single_targets, multipliers)]
        targets = [single_targets]
        targets = targets[1:]  # test runs step before checking lr
        metrics = [10 - i * 0.0165 for i in range(22)]
        schedulers = [
            ReduceLROnPlateau(
                self.opt,
                patience=5,
                cooldown=0,
                threshold_mode="abs",
                mode="min",
                threshold=0.1,
            ),
            MultiStepLR(self.opt, gamma=0.1, milestones=[3, 8, 12]),
        ]
        self._test_reduce_lr_on_plateau(schedulers, targets, metrics, epochs)

    def test_compound_reduce_lr_on_plateau3(self):
        epochs = 22
        for param_group in self.opt.param_groups:
            param_group["lr"] = 0.5
        single_targets = [0.5] * (2 + 6) + [0.05] * (5 + 6) + [0.005] * 4
        multipliers = [0.1**i for i in range(epochs)]
        single_targets = [x * y for x, y in zip(multipliers, single_targets)]
        targets = [single_targets]
        targets = targets[1:]  # test runs step before checking lr
        metrics = [-0.8] * 2 + [-0.234] * 20
        schedulers = [
            ReduceLROnPlateau(
                self.opt, mode="max", patience=5, cooldown=5, threshold_mode="abs"
            ),
            ExponentialLR(self.opt, gamma=0.1),
        ]
        self._test_reduce_lr_on_plateau(schedulers, targets, metrics, epochs)

    def test_compound_reduce_lr_on_plateau4(self):
        epochs = 20
        for param_group in self.opt.param_groups:
            param_group["lr"] = 0.05
        epochs = 10
        eta_min = 1e-10
        single_targets = [
            eta_min + (0.05 - eta_min) * (1 + math.cos(math.pi * x / epochs)) / 2
            for x in range(epochs)
        ]
        targets = [single_targets]
        targets = targets[1:]  # test runs step before checking lr
        metrics = [1.5 * (1.025**i) for i in range(20)]  # 1.025 > 1.1**0.25
        schedulers = [
            ReduceLROnPlateau(
                self.opt, mode="max", patience=3, threshold_mode="rel", threshold=0.1
            ),
            CosineAnnealingLR(self.opt, total_iters=epochs, eta_min=eta_min),
        ]
        self._test_reduce_lr_on_plateau(schedulers, targets, metrics, epochs)

    def test_compound_reduce_lr_on_plateau5(self):
        iters = 4
        start_factor = 0.4
        epochs = 22
        for param_group in self.opt.param_groups:
            param_group["lr"] = 0.5
        single_targets = [0.5] * 6 + [0.05] * 7 + [0.005] * 7 + [0.0005] * 2
        multipliers = [1] * 22
        for i in range(iters):
            multipliers[i] *= start_factor + i / iters * (1 - start_factor)
        single_targets = [x * y for x, y in zip(single_targets, multipliers)]
        targets = [single_targets]
        targets = targets[1:]  # test runs step before checking lr
        metrics = [10 - i * 0.0165 for i in range(22)]
        schedulers = [
            ReduceLROnPlateau(
                self.opt,
                patience=5,
                cooldown=0,
                threshold_mode="abs",
                mode="min",
                threshold=0.1,
            ),
            LinearLR(self.opt, start_factor=start_factor, total_iters=iters),
        ]
        self._test_reduce_lr_on_plateau(schedulers, targets, metrics, epochs)

    def test_cycle_lr_invalid_mode(self):
        with self.assertRaises(ValueError):
            scheduler = CyclicLR(self.opt, base_lr=0, max_lr=0, mode="CATS")

    def test_cycle_lr_triangular_mode_one_lr(self):
        lr_target = [1, 2, 3, 4, 5, 4, 3, 2, 1, 2, 3]
        momentum_target = [5, 4, 3, 2, 1, 2, 3, 4, 5, 4, 3]
        lr_targets = [lr_target, lr_target]
        momentum_targets = [momentum_target, momentum_target]
        scheduler = CyclicLR(
            self.opt,
            base_lr=1,
            max_lr=5,
            step_size_up=4,
            cycle_momentum=True,
            base_momentum=1,
            max_momentum=5,
            mode="triangular",
        )
        self._test_cycle_lr(scheduler, lr_targets, momentum_targets, len(lr_target))

    def test_cycle_lr_triangular_mode_one_lr_no_momentum(self):
        lr_target = [1, 2, 3, 4, 5, 4, 3, 2, 1, 2, 3]
        lr_targets = [lr_target, lr_target]
        momentum_target = [self.opt.defaults["momentum"]] * len(lr_target)
        momentum_targets = [momentum_target, momentum_target]
        scheduler = CyclicLR(
            self.opt,
            base_lr=1,
            max_lr=5,
            step_size_up=4,
            cycle_momentum=False,
            mode="triangular",
        )
        self._test_cycle_lr(scheduler, lr_targets, momentum_targets, len(lr_target))

    def test_cycle_lr_triangular2_mode_one_lr(self):
        lr_target = [
            1,
            2,
            3,
            4,
            5,
            4,
            3,
            2,
            1,
            1.5,
            2.0,
            2.5,
            3.0,
            2.5,
            2.0,
            1.5,
            1,
            1.25,
            1.50,
            1.75,
            2.00,
            1.75,
        ]
        momentum_target = [
            5.0,
            4.0,
            3.0,
            2.0,
            1.0,
            2.0,
            3.0,
            4.0,
            5.0,
            4.5,
            4.0,
            3.5,
            3.0,
            3.5,
            4.0,
            4.5,
            5.0,
            4.75,
            4.5,
            4.25,
            4.0,
            4.25,
        ]
        lr_targets = [lr_target, lr_target]
        momentum_targets = [momentum_target, momentum_target]
        scheduler = CyclicLR(
            self.opt,
            base_lr=1,
            max_lr=5,
            step_size_up=4,
            cycle_momentum=True,
            base_momentum=1,
            max_momentum=5,
            mode="triangular2",
        )
        self._test_cycle_lr(scheduler, lr_targets, momentum_targets, len(lr_target))

    def test_cycle_lr_exp_range_mode_one_lr(self):
        base_lr, max_lr = 1, 5
        diff_lr = max_lr - base_lr
        gamma = 0.9
        xs = [0, 0.25, 0.5, 0.75, 1, 0.75, 0.50, 0.25, 0, 0.25, 0.5, 0.75, 1]
        lr_target = [base_lr + x * diff_lr * gamma**i for i, x in enumerate(xs)]
        momentum_target = [max_lr - x * diff_lr * gamma**i for i, x in enumerate(xs)]
        lr_targets = [lr_target, lr_target]
        momentum_targets = [momentum_target, momentum_target]
        scheduler = CyclicLR(
            self.opt,
            base_lr=base_lr,
            max_lr=max_lr,
            step_size_up=4,
            cycle_momentum=True,
            base_momentum=base_lr,
            max_momentum=max_lr,
            mode="exp_range",
            gamma=gamma,
        )
        self._test_cycle_lr(scheduler, lr_targets, momentum_targets, len(lr_target))

    def test_cycle_lr_triangular_mode(self):
        lr_target_1 = [1, 2, 3, 4, 5, 4, 3, 2, 1, 2, 3]
        lr_target_2 = [x + 1 for x in lr_target_1]
        lr_targets = [lr_target_1, lr_target_2]
        momentum_target_1 = [5, 4, 3, 2, 1, 2, 3, 4, 5, 4, 3]
        momentum_target_2 = [x + 1 for x in momentum_target_1]
        momentum_targets = [momentum_target_1, momentum_target_2]
        scheduler = CyclicLR(
            self.opt,
            base_lr=[1, 2],
            max_lr=[5, 6],
            step_size_up=4,
            cycle_momentum=True,
            base_momentum=[1, 2],
            max_momentum=[5, 6],
            mode="triangular",
        )
        self._test_cycle_lr(scheduler, lr_targets, momentum_targets, len(lr_target_1))

    def test_cycle_lr_triangular2_mode(self):
        lr_target_1 = [
            1,
            2,
            3,
            4,
            5,
            4,
            3,
            2,
            1,
            1.5,
            2.0,
            2.5,
            3.0,
            2.5,
            2.0,
            1.5,
            1,
            1.25,
            1.50,
            1.75,
            2.00,
            1.75,
        ]
        lr_target_2 = [x + 2 for x in lr_target_1]
        lr_targets = [lr_target_1, lr_target_2]
        momentum_target_1 = [
            5.0,
            4.0,
            3.0,
            2.0,
            1.0,
            2.0,
            3.0,
            4.0,
            5.0,
            4.5,
            4.0,
            3.5,
            3.0,
            3.5,
            4.0,
            4.5,
            5.0,
            4.75,
            4.5,
            4.25,
            4.0,
            4.25,
        ]
        momentum_target_2 = [x + 2 for x in momentum_target_1]
        momentum_targets = [momentum_target_1, momentum_target_2]
        scheduler = CyclicLR(
            self.opt,
            base_lr=[1, 3],
            max_lr=[5, 7],
            step_size_up=4,
            cycle_momentum=True,
            base_momentum=[1, 3],
            max_momentum=[5, 7],
            mode="triangular2",
        )
        self._test_cycle_lr(scheduler, lr_targets, momentum_targets, len(lr_target_1))

    def test_cycle_lr_exp_range_mode(self):
        base_lr_1, max_lr_1 = 1.0, 5.0
        base_lr_2, max_lr_2 = 5.0, 12.0

        diff_lr_1 = max_lr_1 - base_lr_1
        diff_lr_2 = max_lr_2 - base_lr_2

        gamma = 0.9
        xs = [0, 0.25, 0.5, 0.75, 1, 0.75, 0.50, 0.25, 0, 0.25, 0.5, 0.75, 1]
        lr_target_1 = [base_lr_1 + x * diff_lr_1 * gamma**i for i, x in enumerate(xs)]
        lr_target_2 = [base_lr_2 + x * diff_lr_2 * gamma**i for i, x in enumerate(xs)]
        lr_targets = [lr_target_1, lr_target_2]
        momentum_target_1 = [
            max_lr_1 - x * diff_lr_1 * gamma**i for i, x in enumerate(xs)
        ]
        momentum_target_2 = [
            max_lr_2 - x * diff_lr_2 * gamma**i for i, x in enumerate(xs)
        ]
        momentum_targets = [momentum_target_1, momentum_target_2]
        scheduler = CyclicLR(
            self.opt,
            base_lr=[base_lr_1, base_lr_2],
            max_lr=[max_lr_1, max_lr_2],
            step_size_up=4,
            cycle_momentum=True,
            base_momentum=[base_lr_1, base_lr_2],
            max_momentum=[max_lr_1, max_lr_2],
            mode="exp_range",
            gamma=gamma,
        )
        self._test_cycle_lr(scheduler, lr_targets, momentum_targets, len(lr_target_1))

    def test_cycle_lr_triangular_mode_step_size_up_down(self):
        lr_target = [
            1.0,
            2.0,
            3.0,
            4.0,
            5.0,
            13.0 / 3,
            11.0 / 3,
            9.0 / 3,
            7.0 / 3,
            5.0 / 3,
            1.0,
        ]
        lr_targets = [lr_target, lr_target]
        momentum_target = [
            5.0,
            4.0,
            3.0,
            2.0,
            1.0,
            5.0 / 3,
            7.0 / 3,
            3.0,
            11.0 / 3,
            13.0 / 3,
            5.0,
        ]
        momentum_targets = [momentum_target, momentum_target]

        scheduler = CyclicLR(
            self.opt,
            base_lr=1,
            max_lr=5,
            step_size_up=4,
            step_size_down=6,
            cycle_momentum=True,
            base_momentum=1,
            max_momentum=5,
            mode="triangular",
        )
        self._test_cycle_lr(scheduler, lr_targets, momentum_targets, len(lr_target))

    def test_cycle_lr_triangular2_mode_step_size_up_down(self):
        lr_base_target = [
            1.0,
            3.0,
            5.0,
            13.0 / 3,
            11.0 / 3,
            9.0 / 3,
            7.0 / 3,
            5.0 / 3,
            1.0,
            2.0,
            3.0,
            8.0 / 3,
            7.0 / 3,
            6.0 / 3,
            5.0 / 3,
            4.0 / 3,
            1.0,
            3.0 / 2,
            2.0,
            11.0 / 6,
            10.0 / 6,
            9.0 / 6,
            8.0 / 6,
            7.0 / 6,
        ]
        momentum_base_target = [
            5.0,
            3.0,
            1.0,
            5.0 / 3,
            7.0 / 3,
            3.0,
            11.0 / 3,
            13.0 / 3,
            5.0,
            4.0,
            3.0,
            10.0 / 3,
            11.0 / 3,
            4.0,
            13.0 / 3,
            14.0 / 3,
            5.0,
            4.5,
            4.0,
            25.0 / 6,
            13.0 / 3,
            4.5,
            14.0 / 3,
            29.0 / 6,
        ]
        deltas = [2 * i for i in range(0, 2)]
        base_lrs = [1 + delta for delta in deltas]
        max_lrs = [5 + delta for delta in deltas]
        lr_targets = [[x + delta for x in lr_base_target] for delta in deltas]
        momentum_targets = [
            [x + delta for x in momentum_base_target] for delta in deltas
        ]
        scheduler = CyclicLR(
            self.opt,
            base_lr=base_lrs,
            max_lr=max_lrs,
            step_size_up=2,
            step_size_down=6,
            cycle_momentum=True,
            base_momentum=base_lrs,
            max_momentum=max_lrs,
            mode="triangular2",
        )
        self._test_cycle_lr(
            scheduler, lr_targets, momentum_targets, len(lr_base_target)
        )

    def test_cycle_lr_exp_range_mode_step_size_up_down(self):
        base_lr, max_lr = 1, 5
        diff_lr = max_lr - base_lr
        gamma = 0.9
        xs = [
            0.0,
            0.5,
            1.0,
            5.0 / 6,
            4.0 / 6,
            3.0 / 6,
            2.0 / 6,
            1.0 / 6,
            0.0,
            0.5,
            1.0,
            5.0 / 6,
            4.0 / 6,
        ]
        lr_target = [base_lr + x * diff_lr * gamma**i for i, x in enumerate(xs)]
        lr_targets = [lr_target, lr_target]
        momentum_target = [max_lr - x * diff_lr * gamma**i for i, x in enumerate(xs)]
        momentum_targets = [momentum_target, momentum_target]
        scheduler = CyclicLR(
            self.opt,
            base_lr=base_lr,
            max_lr=max_lr,
            step_size_up=2,
            step_size_down=6,
            cycle_momentum=True,
            base_momentum=base_lr,
            max_momentum=max_lr,
            mode="exp_range",
            gamma=gamma,
        )
        self._test_cycle_lr(scheduler, lr_targets, momentum_targets, len(lr_target))

    def test_cycle_lr_with_momentumless_optimizer(self):
        # Note [Temporarily set optimizer to Adam]
        # ~~~~~~~~~~~~~~~~~~~~~~~~~~~~~~~~~~~~~~~~
        # The TestLRScheduler object carries around an SGD optimizer to avoid having to
        # instantiate one for every test. This gets in the way for our very specific case
        # in which we need to use Adam (or really any optimizer that doesn't use momentum)
        # in order to test that the momentum bug in CyclicLR is fixed (the bug is described
        # in more detail in https://github.com/pytorch/pytorch/issues/19003 ).
        old_opt = self.opt
        self.opt = Adam(
            [
                {"params": self.net.conv1.parameters()},
                {"params": self.net.conv2.parameters(), "lr": 0.5},
            ],
            lr=0.05,
        )

        lr_target = [1, 2, 3, 4, 5, 4, 3, 2, 1, 2, 3]
        lr_targets = [lr_target, lr_target]
        momentum_target = [None] * len(lr_target)
        momentum_targets = [momentum_target, momentum_target]
        scheduler = CyclicLR(
            self.opt,
            base_lr=1,
            max_lr=5,
            step_size_up=4,
            cycle_momentum=False,
            mode="triangular",
        )
        self._test_cycle_lr(scheduler, lr_targets, momentum_targets, len(lr_target))

        self.opt = old_opt  # set optimizer back to SGD

    def test_cycle_lr_cycle_momentum_fail_with_momentumless_optimizer(self):
        with self.assertRaises(ValueError):
            rprop_opt = Rprop(self.net.parameters())
            scheduler = CyclicLR(rprop_opt, base_lr=1, max_lr=5, cycle_momentum=True)

    def test_cycle_lr_cycle_momentum_with_beta1_optimizer(self):
        adam_opt = Adam(self.net.parameters())
        scheduler = CyclicLR(adam_opt, base_lr=1, max_lr=5, cycle_momentum=True)

    def test_cycle_lr_removed_after_out_of_scope(self):
        import gc
        import weakref

        gc.disable()

        def test():
            adam_opt = Adam(self.net.parameters())
            scheduler = CyclicLR(adam_opt, base_lr=1, max_lr=5, cycle_momentum=False)
            return weakref.ref(scheduler)

        ref = test()
        assert ref() is None
        gc.enable()

    def test_cycle_lr_state_dict_picklable(self):
        adam_opt = Adam(self.net.parameters())

        # Case 1: Built-in mode
        scheduler = CyclicLR(adam_opt, base_lr=1, max_lr=5, cycle_momentum=False)
        self.assertIsInstance(scheduler._scale_fn_ref, types.FunctionType)
        state = scheduler.state_dict()
        self.assertNotIn("_scale_fn_ref", state)
        self.assertIs(state["_scale_fn_custom"], None)
        pickle.dumps(state)

        # Case 2: Custom `scale_fn`, a function object
        def scale_fn(_):
            return 0.5

        scheduler = CyclicLR(
            adam_opt, base_lr=1, max_lr=5, cycle_momentum=False, scale_fn=scale_fn
        )
        state = scheduler.state_dict()
        self.assertNotIn("_scale_fn_ref", state)
        self.assertIs(state["_scale_fn_custom"], None)
        pickle.dumps(state)

        # Case 3: Custom `scale_fn`, a callable class
        class ScaleFn:
            def __init__(self):
                self.x = 0.5

            def __call__(self, _):
                return self.x

        scale_fn = ScaleFn()

        scheduler = CyclicLR(
            adam_opt, base_lr=1, max_lr=5, cycle_momentum=False, scale_fn=scale_fn
        )
        state = scheduler.state_dict()
        self.assertNotIn("_scale_fn_ref", state)
        self.assertEqual(state["_scale_fn_custom"], scale_fn.__dict__)
        pickle.dumps(state)

    def test_cycle_lr_scale_fn_restored_from_state_dict(self):
        adam_opt = Adam(self.net.parameters())

        # Case 1: Built-in mode
        scheduler = CyclicLR(
            adam_opt, base_lr=1, max_lr=5, cycle_momentum=False, mode="triangular2"
        )
        restored_scheduler = CyclicLR(
            adam_opt, base_lr=1, max_lr=5, cycle_momentum=False
        )
        restored_scheduler.load_state_dict(scheduler.state_dict())
        self.assertTrue(restored_scheduler.mode == scheduler.mode == "triangular2")
        self.assertIsNotNone(restored_scheduler._scale_fn_ref) and self.assertIsNotNone(
            scheduler._scale_fn_ref
        )
        self.assertIs(restored_scheduler._scale_fn_custom, None)
        self.assertIs(scheduler._scale_fn_custom, None)

        # Case 2: Custom `scale_fn`
        def scale_fn(_):
            return 0.5

        scheduler = CyclicLR(
            adam_opt, base_lr=1, max_lr=5, cycle_momentum=False, scale_fn=scale_fn
        )
        restored_scheduler = CyclicLR(
            adam_opt, base_lr=1, max_lr=5, cycle_momentum=False, scale_fn=scale_fn
        )
        restored_scheduler.load_state_dict(scheduler.state_dict())
        self.assertIs(scheduler._scale_fn_custom, scale_fn)
        self.assertIs(restored_scheduler._scale_fn_custom, scale_fn)

    def test_onecycle_lr_invalid_anneal_strategy(self):
        with self.assertRaises(ValueError):
            scheduler = OneCycleLR(
                self.opt, max_lr=1e-3, total_iters=10, anneal_strategy="CATS"
            )

    def test_onecycle_lr_invalid_pct_start(self):
        with self.assertRaises(ValueError):
            scheduler = OneCycleLR(self.opt, max_lr=1e-3, total_iters=10, pct_start=1.1)

    def test_onecycle_lr_cannot_calculate_total_steps(self):
        with self.assertRaises(ValueError):
            scheduler = OneCycleLR(self.opt, max_lr=1e-3)

    def test_onecycle_lr_linear_annealing(self):
        lr_target = [1, 13, 25, 21.5, 18, 14.5, 11, 7.5, 4, 0.5]
        momentum_target = [22, 11.5, 1, 4, 7, 10, 13, 16, 19, 22]
        lr_targets = [lr_target, lr_target]
        momentum_targets = [momentum_target, momentum_target]
        scheduler = OneCycleLR(
            self.opt,
            max_lr=25,
            final_div_factor=2,
            base_momentum=1,
            max_momentum=22,
            total_iters=10,
            anneal_strategy="linear",
        )
        self._test_cycle_lr(scheduler, lr_targets, momentum_targets, 10)

    def test_onecycle_lr_linear_annealing_three_phases(self):
        lr_target = [1, 9, 17, 25, 17, 9, 1, 0.75, 0.5, 0.25]
        momentum_target = [22, 15, 8, 1, 8, 15, 22, 22, 22, 22]
        lr_targets = [lr_target, lr_target]
        momentum_targets = [momentum_target, momentum_target]
        scheduler = OneCycleLR(
            self.opt,
            max_lr=25,
            div_factor=25,
            base_momentum=1,
            max_momentum=22,
            total_iters=10,
            anneal_strategy="linear",
            pct_start=0.4,
            final_div_factor=4,
            three_phase=True,
        )
        self._test_cycle_lr(scheduler, lr_targets, momentum_targets, 10)

    def test_onecycle_lr_cosine_annealing(self):
        def annealing_cos(start, end, pct):
            cos_out = math.cos(math.pi * pct) + 1
            return end + (start - end) / 2.0 * cos_out

        lr_target = [
            1,
            13,
            25,
            annealing_cos(25, 0.5, 1 / 7.0),
            annealing_cos(25, 0.5, 2 / 7.0),
            annealing_cos(25, 0.5, 3 / 7.0),
            annealing_cos(25, 0.5, 4 / 7.0),
            annealing_cos(25, 0.5, 5 / 7.0),
            annealing_cos(25, 0.5, 6 / 7.0),
            0.5,
        ]
        momentum_target = [
            22,
            11.5,
            1,
            annealing_cos(1, 22, 1 / 7.0),
            annealing_cos(1, 22, 2 / 7.0),
            annealing_cos(1, 22, 3 / 7.0),
            annealing_cos(1, 22, 4 / 7.0),
            annealing_cos(1, 22, 5 / 7.0),
            annealing_cos(1, 22, 6 / 7.0),
            22,
        ]
        lr_targets = [lr_target, lr_target]
        momentum_targets = [momentum_target, momentum_target]
        scheduler = OneCycleLR(
            self.opt,
            max_lr=25,
            final_div_factor=2,
            base_momentum=1,
            max_momentum=22,
            total_iters=10,
        )
        self._test_cycle_lr(scheduler, lr_targets, momentum_targets, 10)

    def test_onecycle_lr_legacy_state_dict(self):
        scheduler = OneCycleLR(
            self.opt,
            max_lr=25,
            final_div_factor=2,
            base_momentum=1,
            max_momentum=22,
            total_steps=10,
            anneal_strategy="cos",
        )
        delattr(scheduler, "_anneal_func_type")
        state_dict = scheduler.state_dict()
        self.assertNotIn("anneal_func_type", state_dict)
        state_dict["anneal_func"] = OneCycleLR._annealing_cos
        scheduler.load_state_dict(state_dict)

        def annealing_cos(start, end, pct):
            cos_out = math.cos(math.pi * pct) + 1
            return end + (start - end) / 2.0 * cos_out

        lr_target = [
            1,
            13,
            25,
            annealing_cos(25, 0.5, 1 / 7.0),
            annealing_cos(25, 0.5, 2 / 7.0),
            annealing_cos(25, 0.5, 3 / 7.0),
            annealing_cos(25, 0.5, 4 / 7.0),
            annealing_cos(25, 0.5, 5 / 7.0),
            annealing_cos(25, 0.5, 6 / 7.0),
            0.5,
        ]
        momentum_target = [
            22,
            11.5,
            1,
            annealing_cos(1, 22, 1 / 7.0),
            annealing_cos(1, 22, 2 / 7.0),
            annealing_cos(1, 22, 3 / 7.0),
            annealing_cos(1, 22, 4 / 7.0),
            annealing_cos(1, 22, 5 / 7.0),
            annealing_cos(1, 22, 6 / 7.0),
            22,
        ]
        lr_targets = [lr_target, lr_target]
        momentum_targets = [momentum_target, momentum_target]
        self._test_cycle_lr(scheduler, lr_targets, momentum_targets, 10)

    def test_cycle_lr_with_adam(self):
        old_opt = self.opt
        self.opt = Adam(
            [
                {"params": self.net.conv1.parameters()},
                {"params": self.net.conv2.parameters(), "lr": 0.5},
            ],
            lr=0.05,
        )

        lr_target = [1, 13, 25, 21.5, 18, 14.5, 11, 7.5, 4, 0.5]
        momentum_target = [22, 11.5, 1, 4, 7, 10, 13, 16, 19, 22]
        lr_targets = [lr_target, lr_target]
        momentum_targets = [momentum_target, momentum_target]
        scheduler = OneCycleLR(
            self.opt,
            max_lr=25,
            final_div_factor=2,
            base_momentum=1,
            max_momentum=22,
            total_iters=10,
            anneal_strategy="linear",
        )
        self._test_cycle_lr(scheduler, lr_targets, momentum_targets, 10, use_beta1=True)
        self.opt = old_opt  # set optimizer back to SGD

    def test_lambda_lr(self):
        epochs = 10
        self.opt.param_groups[0]["lr"] = 0.05
        self.opt.param_groups[1]["lr"] = 0.4
        targets = [
            [0.05 * (0.9**x) for x in range(epochs)],
            [0.4 * (0.8**x) for x in range(epochs)],
        ]
        scheduler = LambdaLR(
            self.opt, lr_lambda=[lambda x1: 0.9**x1, lambda x2: 0.8**x2]
        )
        self._test(scheduler, targets, epochs)

    def test_multiplicative_lr(self):
        epochs = 10
        self.opt.param_groups[0]["lr"] = 0.05
        self.opt.param_groups[1]["lr"] = 0.4
        targets = [
            [0.05 * (0.9**x) for x in range(epochs)],
            [0.4 * (0.8**x) for x in range(epochs)],
        ]
        scheduler = MultiplicativeLR(
            self.opt, lr_lambda=[lambda x1: 0.9, lambda x2: 0.8]
        )
        self._test(scheduler, targets, epochs)

    @parametrize("T_mult", [1, 2, 4])
    def test_CosineAnnealingWarmRestarts_lr1(self, T_mult):
        iters = 100
        eta_min = 1e-10
        T_i = 10
        T_cur = 0
        targets = [[0.05], [0.5]]
        scheduler = CosineAnnealingWarmRestarts(
            self.opt, T_0=T_i, T_mult=T_mult, eta_min=eta_min
        )
        for _ in range(1, iters, 1):
            T_cur += 1
            if T_cur >= T_i:
                T_cur = T_cur - T_i
                T_i = int(T_mult) * T_i
            targets[0] += [
                eta_min + (0.05 - eta_min) * (1 + math.cos(math.pi * T_cur / T_i)) / 2
            ]
            targets[1] += [
                eta_min + (0.5 - eta_min) * (1 + math.cos(math.pi * T_cur / T_i)) / 2
            ]
        self._test(scheduler, targets, iters)

    def test_CosineAnnealingWarmRestarts_lr2(self):
        iters = 30
        eta_min = 1e-10
        T_mults = [1, 2, 4]
        for T_mult in T_mults:
            T_i = 10
            T_cur = 0
            targets = [[0.05], [0.5]]
            scheduler = CosineAnnealingWarmRestarts(
                self.opt, T_0=T_i, T_mult=T_mult, eta_min=eta_min
            )
            for _ in torch.arange(0.1, iters, 0.1):
                T_cur = round(T_cur + 0.1, 1)
                if T_cur >= T_i:
                    T_cur = T_cur - T_i
                    T_i = int(T_mult) * T_i
                targets[0] += [
                    eta_min
                    + (0.05 - eta_min) * (1 + math.cos(math.pi * T_cur / T_i)) / 2
                ]
                targets[1] += [
                    eta_min
                    + (0.5 - eta_min) * (1 + math.cos(math.pi * T_cur / T_i)) / 2
                ]
            self._test_CosineAnnealingWarmRestarts(scheduler, targets, iters)

    def test_CosineAnnealingWarmRestarts_lr3(self):
        epochs_for_T_mults = [
            [0, 1, 2, 3, 4, 5, 12, 27, 3, 4, 5, 6, 13],
            [0, 1, 2, 3, 4, 5, 25, 32, 33, 34, 80, 81, 3],
            [0, 0.1, 0.2, 0.3, 1.3, 2.3, 17.5, 18.5, 19.5, 29.5, 30.5, 31.5, 50],
        ]
        T_curs_for_T_mults = [
            [1, 2, 3, 4, 5, 2, 7, 3, 4, 5, 6, 3],
            [1, 2, 3, 4, 5, 15, 2, 3, 4, 10, 11, 3],
            [0.1, 0.2, 0.3, 1.3, 2.3, 7.5, 8.5, 9.5, 19.5, 20.5, 21.5, 10],
        ]
        T_is_for_T_mults = [
            [10, 10, 10, 10, 10, 10, 10, 10, 10, 10, 10, 10],
            [10, 10, 10, 10, 10, 20, 40, 40, 40, 80, 80, 10],
            [10, 10, 10, 10, 10, 30, 30, 30, 30, 30, 30, 90],
        ]
        eta_min = 1e-10
        T_mults = [1, 2, 3]
        for epochs, T_mult, T_curs, T_is in zip(
            epochs_for_T_mults, T_mults, T_curs_for_T_mults, T_is_for_T_mults
        ):
            targets = [[0.05], [0.5]]
            scheduler = CosineAnnealingWarmRestarts(
                self.opt, T_0=10, T_mult=T_mult, eta_min=eta_min
            )
            for T_cur, T_i in zip(T_curs, T_is):
                targets[0] += [
                    eta_min
                    + (0.05 - eta_min) * (1 + math.cos(math.pi * T_cur / T_i)) / 2
                ]
                targets[1] += [
                    eta_min
                    + (0.5 - eta_min) * (1 + math.cos(math.pi * T_cur / T_i)) / 2
                ]
            self._test_interleaved_CosineAnnealingWarmRestarts(
                scheduler, targets, epochs
            )

    def test_swalr_no_anneal(self):
        epochs, swa_start, swa_lr = 10, 5, 0.01
        initial_lrs = [group["lr"] for group in self.opt.param_groups]
        targets = [
            [lr] * (swa_start + 1) + [swa_lr] * (epochs - swa_start - 1)
            for lr in initial_lrs
        ]
        swa_scheduler = SWALR(self.opt, anneal_epochs=1, swa_lr=swa_lr)
        self._test_swalr(swa_scheduler, None, targets, swa_start, epochs)

    def test_swalr_cosine_anneal_after_multiplicative(self):
        # same swa_lr for different param_groups
        epochs, swa_start, swa_lr, anneal_epochs = 15, 5, 0.01, 5
        mult_factor = 0.9
        scheduler = MultiplicativeLR(self.opt, lr_lambda=lambda epoch: mult_factor)
        swa_scheduler = SWALR(self.opt, anneal_epochs=anneal_epochs, swa_lr=swa_lr)

        def anneal_coef(t):
            if t + 1 >= anneal_epochs:
                return 0.0
            return (1 + math.cos(math.pi * (t + 1) / anneal_epochs)) / 2

        initial_lrs = [group["lr"] for group in self.opt.param_groups]
        targets_before_swa = [
            [lr * mult_factor**i for i in range(swa_start + 1)] for lr in initial_lrs
        ]
        swa_epochs = epochs - swa_start - 1
        targets = [
            lrs
            + [
                lrs[-1] * anneal_coef(t) + swa_lr * (1 - anneal_coef(t))
                for t in range(swa_epochs)
            ]
            for lrs in targets_before_swa
        ]

        self._test_swalr(swa_scheduler, scheduler, targets, swa_start, epochs)

    def test_swalr_linear_anneal_after_multiplicative(self):
        # separate swa_lr for different param_groups
        epochs, swa_start, swa_lrs, anneal_epochs = 15, 5, [0.01, 0.02], 4
        mult_factor = 0.9
        scheduler = MultiplicativeLR(self.opt, lr_lambda=lambda epoch: mult_factor)
        swa_scheduler = SWALR(
            self.opt,
            anneal_epochs=anneal_epochs,
            anneal_strategy="linear",
            swa_lr=swa_lrs,
        )

        def anneal_coef(t):
            if t + 1 >= anneal_epochs:
                return 0.0
            return 1 - (t + 1) / anneal_epochs

        initial_lrs = [group["lr"] for group in self.opt.param_groups]
        targets_before_swa = [
            [lr * mult_factor**i for i in range(swa_start + 1)] for lr in initial_lrs
        ]
        swa_epochs = epochs - swa_start - 1
        targets = [
            lrs
            + [
                lrs[-1] * anneal_coef(t) + swa_lr * (1 - anneal_coef(t))
                for t in range(swa_epochs)
            ]
            for lrs, swa_lr in zip(targets_before_swa, swa_lrs)
        ]

        self._test_swalr(swa_scheduler, scheduler, targets, swa_start, epochs)

    def _test_swalr(self, swa_scheduler, scheduler, targets, swa_start, epochs):
        for epoch in range(epochs):
            for param_group, target in zip(self.opt.param_groups, targets):
                self.assertEqual(
                    target[epoch],
                    param_group["lr"],
                    msg="LR is wrong in epoch {}: expected {}, got {}".format(
                        epoch, target[epoch], param_group["lr"]
                    ),
                    atol=1e-5,
                    rtol=0,
                )
            if epoch >= swa_start:
                self.opt.step()
                swa_scheduler.step()
            elif scheduler is not None:
                self.opt.step()
                scheduler.step()

    def test_swalr_hypers(self):
        # Test that SWALR raises errors for incorrect hyper-parameters
        with self.assertRaisesRegex(ValueError, "anneal_strategy must"):
            swa_scheduler = SWALR(self.opt, anneal_strategy="exponential", swa_lr=1.0)

        with self.assertRaisesRegex(ValueError, "anneal_epochs must"):
            swa_scheduler = SWALR(self.opt, anneal_epochs=-1, swa_lr=1.0)
        with self.assertRaisesRegex(ValueError, "anneal_epochs must"):
            swa_scheduler = SWALR(self.opt, anneal_epochs=1.7, swa_lr=1.0)
        with self.assertRaisesRegex(ValueError, "swa_lr must"):
            swa_scheduler = SWALR(self.opt, swa_lr=[1.0, 0.1, 0.01])

    def test_step_lr_state_dict(self):
        self._check_scheduler_state_dict(
            lambda: StepLR(copy.deepcopy(self.opt), gamma=0.1, step_size=3),
            lambda: StepLR(copy.deepcopy(self.opt), gamma=0.01 / 2, step_size=1),
        )

    def test_multi_step_lr_state_dict(self):
        self._check_scheduler_state_dict(
            lambda: MultiStepLR(copy.deepcopy(self.opt), gamma=0.1, milestones=[2, 5, 9]),
            lambda: MultiStepLR(copy.deepcopy(self.opt), gamma=0.01, milestones=[1, 4, 6]),
        )

    def test_exp_step_lr_state_dict(self):
        self._check_scheduler_state_dict(
            lambda: ExponentialLR(copy.deepcopy(self.opt), gamma=0.1),
            lambda: ExponentialLR(copy.deepcopy(self.opt), gamma=0.01),
        )

    def test_cosine_lr_state_dict(self):
        epochs = 10
        eta_min = 1e-10
        self._check_scheduler_state_dict(
            lambda: CosineAnnealingLR(copy.deepcopy(self.opt), total_iters=epochs, eta_min=eta_min),
            lambda: CosineAnnealingLR(copy.deepcopy(self.opt), total_iters=epochs // 2, eta_min=eta_min / 2),
            epochs=epochs,
        )

    def test_reduce_lr_on_plateau_state_dict(self):
        scheduler = ReduceLROnPlateau(copy.deepcopy(self.opt), mode="min", factor=0.1, patience=2)
        for score in [1.0, 2.0, 3.0, 4.0, 3.0, 4.0, 5.0, 3.0, 2.0, 1.0]:
            scheduler.step(metrics=score)
        scheduler_copy = ReduceLROnPlateau(
            copy.deepcopy(self.opt), mode="max", factor=0.5, patience=10
        )
        scheduler_copy.load_state_dict(scheduler.state_dict())
        for key in scheduler.__dict__.keys():
            if key not in {"optimizer", "is_better"}:
                self.assertEqual(scheduler.__dict__[key], scheduler_copy.__dict__[key])

    def test_lambda_lr_state_dict_fn(self):
        scheduler = LambdaLR(copy.deepcopy(self.opt), lr_lambda=lambda x: x)
        state = scheduler.state_dict()
        self.assertIsNone(state["lr_lambdas"][0])

        scheduler_copy = LambdaLR(copy.deepcopy(self.opt), lr_lambda=lambda x: x)
        scheduler_copy.load_state_dict(state)
        for key in scheduler.__dict__.keys():
            if key not in {"optimizer", "lr_lambdas"}:
                self.assertEqual(scheduler.__dict__[key], scheduler_copy.__dict__[key])

    def test_lambda_lr_state_dict_obj(self):
        scheduler = LambdaLR(copy.deepcopy(self.opt), lr_lambda=self.LambdaLRTestObject(10))
        state = scheduler.state_dict()
        self.assertIsNotNone(state["lr_lambdas"][0])

        scheduler_copy = LambdaLR(copy.deepcopy(self.opt), lr_lambda=self.LambdaLRTestObject(-1))
        scheduler_copy.load_state_dict(state)
        for key in scheduler.__dict__.keys():
            if key not in {"optimizer"}:
                self.assertEqual(scheduler.__dict__[key], scheduler_copy.__dict__[key])

    def test_CosineAnnealingWarmRestarts_lr_state_dict(self):
        self._check_scheduler_state_dict(
            lambda: CosineAnnealingWarmRestarts(copy.deepcopy(self.opt), T_0=10, T_mult=2),
            lambda: CosineAnnealingWarmRestarts(copy.deepcopy(self.opt), T_0=100),
        )

    def test_swa_lr_state_dict(self):
        self._check_scheduler_state_dict(
            lambda: SWALR(copy.deepcopy(self.opt), anneal_epochs=3, swa_lr=0.5),
            lambda: SWALR(
                copy.deepcopy(self.opt), anneal_epochs=10, anneal_strategy="linear", swa_lr=5.0
            ),
        )

    def _check_scheduler_state_dict(self, constr, constr2, epochs=10):
        scheduler = constr()
        for _ in range(epochs):
            scheduler.optimizer.step()
            scheduler.step()
        scheduler_copy = constr2()
        scheduler_copy.load_state_dict(scheduler.state_dict())
        for key in scheduler.__dict__.keys():
            if key != "optimizer":
                self.assertEqual(scheduler.__dict__[key], scheduler_copy.__dict__[key])
        self.assertEqual(scheduler.last_targets, scheduler_copy.last_targets)

    def _test_get_last_lr(self, schedulers, targets, epochs=10):
        if isinstance(schedulers, _SchedulerBase):
            schedulers = [schedulers]
        optimizers = {scheduler.optimizer for scheduler in schedulers}
        for epoch in range(epochs):
            result = [[target["lr"] for target in scheduler.last_targets] for scheduler in schedulers]
            [optimizer.step() for optimizer in optimizers]
            [scheduler.step() for scheduler in schedulers]
            target = [[t[epoch] for t in targets]] * len(schedulers)
            for t, r in zip(target, result):
                self.assertEqual(
                    t,
                    r,
                    msg=f"LR is wrong in epoch {epoch}: expected {t}, got {r}",
                    atol=1e-5,
                    rtol=0,
                )

    def _test_with_epoch(self, schedulers, targets, epochs=10):
        if isinstance(schedulers, _SchedulerBase):
            schedulers = [schedulers]
        optimizers = {scheduler.optimizer for scheduler in schedulers}
        for epoch in range(epochs):
            [optimizer.step() for optimizer in optimizers]
            with warnings.catch_warnings(record=True) as w:
                [
                    scheduler.step(epoch) for scheduler in schedulers
                ]  # step before assert: skip initial lr
                self._check_warning_is_epoch_deprecation_warning(
                    w, num_warnings=len(schedulers)
                )
            for param_group, target in zip(self.opt.param_groups, targets):
                self.assertEqual(
                    target[epoch],
                    param_group["lr"],
                    msg="LR is wrong in epoch {}: expected {}, got {}".format(
                        epoch, target[epoch], param_group["lr"]
                    ),
                    atol=1e-5,
                    rtol=0,
                )

    def _test(self, schedulers, targets, epochs=10):
        if isinstance(schedulers, _SchedulerBase):
            schedulers = [schedulers]
        for epoch in range(epochs):
            for param_group, target in zip(self.opt.param_groups, targets):
                self.assertEqual(
                    target[epoch],
                    param_group["lr"],
                    msg="LR is wrong in epoch {}: expected {}, got {}".format(
                        epoch, target[epoch], param_group["lr"]
                    ),
                    atol=1e-5,
                    rtol=0,
                )
            [scheduler.step() for scheduler in schedulers]

    def _test_CosineAnnealingWarmRestarts(self, scheduler, targets, epochs=10):
        for index, epoch in enumerate(torch.arange(0, epochs, 0.1)):
            epoch = round(epoch.item(), 1)
            scheduler.step(epoch)
            for param_group, target in zip(self.opt.param_groups, targets):
                self.assertEqual(
                    target[index],
                    param_group["lr"],
                    msg="LR is wrong in epoch {}: expected {}, got {}".format(
                        epoch, target[index], param_group["lr"]
                    ),
                    atol=1e-5,
                    rtol=0,
                )

    def _test_interleaved_CosineAnnealingWarmRestarts(self, scheduler, targets, epochs):
        for index, epoch in enumerate(epochs):
            scheduler.step(epoch)
            for param_group, target in zip(self.opt.param_groups, targets):
                self.assertEqual(
                    target[index],
                    param_group["lr"],
                    msg="LR is wrong in epoch {}: expected {}, got {}".format(
                        epoch, target[index], param_group["lr"]
                    ),
                    atol=1e-5,
                    rtol=0,
                )

    def _test_against_closed_form(self, scheduler, closed_form_scheduler, epochs=10):
        self.setUp()
        targets = []
        for epoch in range(epochs):
            closed_form_scheduler.optimizer.step()
            with warnings.catch_warnings(record=True) as w:
                closed_form_scheduler.step(epoch=epoch)
                self._check_warning_is_epoch_deprecation_warning(w)
            targets.append([group["lr"] for group in closed_form_scheduler.param_groups])
        self.setUp()
        for epoch in range(epochs):
            scheduler.optimizer.step()
            scheduler.step()
            for i, param_group in enumerate(scheduler.param_groups):
                self.assertEqual(
                    targets[epoch][i],
                    param_group["lr"],
                    msg="LR is wrong in epoch {}: expected {}, got {}".format(
                        epoch, targets[epoch][i], param_group["lr"]
                    ),
                    atol=1e-5,
                    rtol=0,
                )

    def _test_reduce_lr_on_plateau(
        self, schedulers, targets, metrics, epochs=10, verbose=False
    ):
        if isinstance(schedulers, Scheduler):
            schedulers = [schedulers]
        for epoch in range(epochs):
            self.opt.step()
            for scheduler in schedulers:
                scheduler.step(metrics=metrics[epoch])
            if verbose:
                print("epoch{}:\tlr={}".format(epoch, self.opt.param_groups[0]["lr"]))
            for param_group, target in zip(self.opt.param_groups, targets):
                self.assertEqual(
                    target[epoch],
                    param_group["lr"],
                    msg="LR is wrong in epoch {}: expected {}, got {}".format(
                        epoch, target[epoch], param_group["lr"]
                    ),
                    atol=1e-5,
                    rtol=0,
                )

    def _test_cycle_lr(
        self,
        scheduler,
        lr_targets,
        momentum_targets,
        batch_iterations,
        verbose=False,
        use_beta1=False,
    ):
        for batch_num in range(batch_iterations):
            if verbose:
                if "momentum" in self.opt.param_groups[0].keys():
                    print(
                        "batch{}:\tlr={},momentum={}".format(
                            batch_num,
                            self.opt.param_groups[0]["lr"],
                            self.opt.param_groups[0]["momentum"],
                        )
                    )
                elif use_beta1 and "betas" in self.opt.param_groups[0].keys():
                    print(
                        "batch{}:\tlr={},beta1={}".format(
                            batch_num,
                            self.opt.param_groups[0]["lr"],
                            self.opt.param_groups[0]["betas"][0],
                        )
                    )
                else:
                    print(
                        "batch{}:\tlr={}".format(
                            batch_num, self.opt.param_groups[0]["lr"]
                        )
                    )

            for param_group, lr_target, momentum_target in zip(
                self.opt.param_groups, lr_targets, momentum_targets
            ):
                self.assertEqual(
                    lr_target[batch_num],
                    param_group["lr"],
                    msg="LR is wrong in batch_num {}: expected {}, got {}".format(
                        batch_num, lr_target[batch_num], param_group["lr"]
                    ),
                    atol=1e-5,
                    rtol=0,
                )

                if use_beta1 and "betas" in param_group.keys():
                    self.assertEqual(
                        momentum_target[batch_num],
                        param_group["betas"][0],
                        msg="Beta1 is wrong in batch_num {}: expected {}, got {}".format(
                            batch_num,
                            momentum_target[batch_num],
                            param_group["betas"][0],
                        ),
                        atol=1e-5,
                        rtol=0,
                    )
                elif "momentum" in param_group.keys():
                    self.assertEqual(
                        momentum_target[batch_num],
                        param_group["momentum"],
                        msg="Momentum is wrong in batch_num {}: expected {}, got {}".format(
                            batch_num,
                            momentum_target[batch_num],
                            param_group["momentum"],
                        ),
                        atol=1e-5,
                        rtol=0,
                    )
            self.opt.step()
            scheduler.step()

    def test_cosine_then_cyclic(self):
        # https://github.com/pytorch/pytorch/issues/21965

        max_lr = 0.3
        base_lr = 0.1
        optim_lr = 0.5

        model = torch.nn.Linear(2, 1)
        optimizer = SGD(model.parameters(), lr=optim_lr)
        lr_scheduler_1 = torch.optim.lr_scheduler.CosineAnnealingLR(
            optimizer, total_iters=20, eta_min=0.1
        )
        lr_scheduler_2 = torch.optim.lr_scheduler.CyclicLR(
            optimizer, base_lr=base_lr, max_lr=max_lr, step_size_up=1, step_size_down=3
        )

        for i in range(40):
            optimizer.step()
            if i <= lr_scheduler_1.total_iters:
                lr_scheduler_1.step()
            else:
                lr_scheduler_2.step()
            last_lr = optimizer.param_groups[0]["lr"]

        self.assertLessEqual(last_lr, max_lr)

<<<<<<< HEAD
=======
    @parametrize(
        "LRClass",
        [
            partial(LambdaLR, lr_lambda=lambda e: e // 10),
            partial(MultiplicativeLR, lr_lambda=lambda: 0.95),
            partial(StepLR, step_size=30),
            partial(MultiStepLR, milestones=[30, 80]),
            ConstantLR,
            LinearLR,
            partial(ExponentialLR, gamma=0.9),
            lambda opt, **kwargs: SequentialLR(
                opt,
                schedulers=[ConstantLR(opt), ConstantLR(opt)],
                milestones=[2],
                **kwargs,
            ),
            PolynomialLR,
            partial(CosineAnnealingLR, T_max=10),
            ReduceLROnPlateau,
            partial(CyclicLR, base_lr=0.01, max_lr=0.1),
            partial(CosineAnnealingWarmRestarts, T_0=20),
            partial(OneCycleLR, max_lr=0.01, total_steps=10),
        ],
    )
    def test_lr_scheduler_verbose_deprecation_warning(self, LRClass):
        """Check that a deprecating warning with verbose parameter."""
        with self.assertWarnsOnceRegex(
            UserWarning, "The verbose parameter is deprecated"
        ):
            LRClass(self.opt, verbose=True)

        with self.assertWarnsOnceRegex(
            UserWarning, "The verbose parameter is deprecated"
        ):
            LRClass(self.opt, verbose=False)

        # No warning is raised when verbose is the default value.
        with warnings.catch_warnings():
            warnings.simplefilter("error", UserWarning)
            LRClass(self.opt)

    @parametrize(
        "LRClass",
        [
            partial(LambdaLR, lr_lambda=lambda e: e // 10),
            partial(MultiplicativeLR, lr_lambda=lambda: 0.95),
            partial(StepLR, step_size=30),
            partial(MultiStepLR, milestones=[30, 80]),
            ConstantLR,
            LinearLR,
            partial(ExponentialLR, gamma=0.9),
            PolynomialLR,
            partial(CosineAnnealingLR, T_max=10),
            lambda opt, **kwargs: ChainedScheduler(
                schedulers=[ConstantLR(opt), ConstantLR(opt)], **kwargs
            ),
            lambda opt, **kwargs: SequentialLR(
                opt,
                schedulers=[ConstantLR(opt), ConstantLR(opt)],
                milestones=[2],
                **kwargs,
            ),
            ReduceLROnPlateau,
            partial(CyclicLR, base_lr=0.01, max_lr=0.1),
            partial(OneCycleLR, max_lr=0.01, total_steps=10, anneal_strategy="linear"),
            partial(CosineAnnealingWarmRestarts, T_0=20),
        ],
    )
    @parametrize("weights_only", [True, False])
    def test_lr_scheduler_state_dict_load(self, LRClass, weights_only):
        scheduler = LRClass(self.opt)
        state_dict = scheduler.state_dict()

        with tempfile.TemporaryFile() as f:
            torch.save(state_dict, f)
            f.seek(0)
            state_dict_loaded = torch.load(f, weights_only=weights_only)
            self.assertEqual(state_dict, state_dict_loaded)
            # Make sure state_dict can be loaded
            scheduler2 = LRClass(self.opt)
            scheduler2.load_state_dict(state_dict_loaded)
            self.assertEqual(scheduler2.state_dict(), state_dict)

>>>>>>> bad8d258

instantiate_parametrized_tests(TestLRScheduler)


if __name__ == "__main__":
    print("These tests should be run through test/test_optim.py instead")<|MERGE_RESOLUTION|>--- conflicted
+++ resolved
@@ -1,14 +1,11 @@
 # Owner(s): ["module: optimizer", "module: LrScheduler" ]
+import copy
 import math
 import pickle
-<<<<<<< HEAD
-import copy
-=======
 import tempfile
 import types
 import warnings
 from functools import partial
->>>>>>> bad8d258
 
 import torch
 import torch.nn.functional as F
@@ -18,12 +15,6 @@
     ChainedScheduler,
     ConstantLR,
     CosineAnnealingLR,
-<<<<<<< HEAD
-    ReduceLROnPlateau,
-    Scheduler,
-    CyclicLR,
-=======
->>>>>>> bad8d258
     CosineAnnealingWarmRestarts,
     CyclicLR,
     EPOCH_DEPRECATION_WARNING,
@@ -35,14 +26,11 @@
     MultiStepLR,
     OneCycleLR,
     PolynomialLR,
-<<<<<<< HEAD
-    _SchedulerBase,
-    EPOCH_DEPRECATION_WARNING,
-=======
     ReduceLROnPlateau,
+    Scheduler,
     SequentialLR,
     StepLR,
->>>>>>> bad8d258
+    _SchedulerBase,
 )
 from torch.optim.swa_utils import SWALR
 from torch.testing._internal.common_utils import (
@@ -715,13 +703,9 @@
         scheduler = ReduceLROnPlateau(
             self.opt,
         )
-<<<<<<< HEAD
-        self.assertEqual(scheduler.last_targets, [{"lr": 0.5} for param_group in self.opt.param_groups])
-=======
         self.assertEqual(
-            scheduler.get_last_lr(), [0.5 for param_group in self.opt.param_groups]
-        )
->>>>>>> bad8d258
+            scheduler.last_targets, [{"lr": 0.5} for param_group in self.opt.param_groups]
+        )
 
     def test_sequentiallr1(self):
         epochs = 19
@@ -2363,92 +2347,6 @@
 
         self.assertLessEqual(last_lr, max_lr)
 
-<<<<<<< HEAD
-=======
-    @parametrize(
-        "LRClass",
-        [
-            partial(LambdaLR, lr_lambda=lambda e: e // 10),
-            partial(MultiplicativeLR, lr_lambda=lambda: 0.95),
-            partial(StepLR, step_size=30),
-            partial(MultiStepLR, milestones=[30, 80]),
-            ConstantLR,
-            LinearLR,
-            partial(ExponentialLR, gamma=0.9),
-            lambda opt, **kwargs: SequentialLR(
-                opt,
-                schedulers=[ConstantLR(opt), ConstantLR(opt)],
-                milestones=[2],
-                **kwargs,
-            ),
-            PolynomialLR,
-            partial(CosineAnnealingLR, T_max=10),
-            ReduceLROnPlateau,
-            partial(CyclicLR, base_lr=0.01, max_lr=0.1),
-            partial(CosineAnnealingWarmRestarts, T_0=20),
-            partial(OneCycleLR, max_lr=0.01, total_steps=10),
-        ],
-    )
-    def test_lr_scheduler_verbose_deprecation_warning(self, LRClass):
-        """Check that a deprecating warning with verbose parameter."""
-        with self.assertWarnsOnceRegex(
-            UserWarning, "The verbose parameter is deprecated"
-        ):
-            LRClass(self.opt, verbose=True)
-
-        with self.assertWarnsOnceRegex(
-            UserWarning, "The verbose parameter is deprecated"
-        ):
-            LRClass(self.opt, verbose=False)
-
-        # No warning is raised when verbose is the default value.
-        with warnings.catch_warnings():
-            warnings.simplefilter("error", UserWarning)
-            LRClass(self.opt)
-
-    @parametrize(
-        "LRClass",
-        [
-            partial(LambdaLR, lr_lambda=lambda e: e // 10),
-            partial(MultiplicativeLR, lr_lambda=lambda: 0.95),
-            partial(StepLR, step_size=30),
-            partial(MultiStepLR, milestones=[30, 80]),
-            ConstantLR,
-            LinearLR,
-            partial(ExponentialLR, gamma=0.9),
-            PolynomialLR,
-            partial(CosineAnnealingLR, T_max=10),
-            lambda opt, **kwargs: ChainedScheduler(
-                schedulers=[ConstantLR(opt), ConstantLR(opt)], **kwargs
-            ),
-            lambda opt, **kwargs: SequentialLR(
-                opt,
-                schedulers=[ConstantLR(opt), ConstantLR(opt)],
-                milestones=[2],
-                **kwargs,
-            ),
-            ReduceLROnPlateau,
-            partial(CyclicLR, base_lr=0.01, max_lr=0.1),
-            partial(OneCycleLR, max_lr=0.01, total_steps=10, anneal_strategy="linear"),
-            partial(CosineAnnealingWarmRestarts, T_0=20),
-        ],
-    )
-    @parametrize("weights_only", [True, False])
-    def test_lr_scheduler_state_dict_load(self, LRClass, weights_only):
-        scheduler = LRClass(self.opt)
-        state_dict = scheduler.state_dict()
-
-        with tempfile.TemporaryFile() as f:
-            torch.save(state_dict, f)
-            f.seek(0)
-            state_dict_loaded = torch.load(f, weights_only=weights_only)
-            self.assertEqual(state_dict, state_dict_loaded)
-            # Make sure state_dict can be loaded
-            scheduler2 = LRClass(self.opt)
-            scheduler2.load_state_dict(state_dict_loaded)
-            self.assertEqual(scheduler2.state_dict(), state_dict)
-
->>>>>>> bad8d258
 
 instantiate_parametrized_tests(TestLRScheduler)
 
